--- conflicted
+++ resolved
@@ -1,30 +1,18 @@
 # flake8: noqa
 
 # __begin_sync_handle__
+from starlette.requests import Request
+
 import ray
 from ray import serve
-<<<<<<< HEAD
-import requests
-from starlette.requests import Request
-=======
 from ray.serve.handle import RayServeSyncHandle
->>>>>>> cdf25908
 
 
 @serve.deployment
-<<<<<<< HEAD
-class Deployment:
-    def method1(self, arg: str) -> str:
-        return f"Method1: {arg}"
-
-    def __call__(self, arg: str) -> str:
-        return f"__call__: {arg}"
-=======
 class Model:
-    def __call__(self):
+    def __call__(self) -> str:
         return "hello"
 
->>>>>>> cdf25908
 
 handle: RayServeSyncHandle = serve.run(Model.bind())
 ref: ray.ObjectRef = handle.remote()  # blocks until request is assigned to replica
@@ -41,19 +29,9 @@
 
 @serve.deployment
 class Model:
-    def __call__(self):
+    def __call__(self) -> str:
         return "hello"
 
-<<<<<<< HEAD
-# __async_handle_start__
-@serve.deployment(route_prefix="/api")
-class Deployment:
-    def say_hello(self, name: str) -> str:
-        return f"Hello {name}!"
-
-    def __call__(self, request: Request) -> str:
-        return self.say_hello(request.query_params["name"])
-=======
 
 @serve.deployment
 class DynamicDispatcher:
@@ -72,7 +50,6 @@
         ref: ray.ObjectRef = await submission_task
         # The request has been processed by the replica.
         result = await ref
->>>>>>> cdf25908
 
         return result
 
@@ -129,10 +106,10 @@
 
 @serve.deployment
 class Deployment:
-    def method1(self, arg):
+    def method1(self, arg: str) -> str:
         return f"Method1: {arg}"
 
-    def __call__(self, arg):
+    def __call__(self, arg: str) -> str:
         return f"__call__: {arg}"
 
 
