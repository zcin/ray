--- conflicted
+++ resolved
@@ -209,11 +209,7 @@
     def is_initialized(self):
         return self._initialized
 
-<<<<<<< HEAD
-    def init(self):
-=======
     def _init(self):
->>>>>>> 0c4586f6
         if self._initialized:
             raise RuntimeError("already initialized")
 
