import asyncio
import datetime
import os
import threading
import time
from copy import copy, deepcopy
from typing import Any, Callable, Dict, List, Optional, Tuple, Union

import grpc
import requests
from starlette.requests import Request

import ray
import ray.util.state as state_api
from ray import serve
from ray.actor import ActorHandle
from ray.serve._private.client import ServeControllerClient
<<<<<<< HEAD
from ray.serve._private.common import (
    ApplicationStatus,
    DeploymentID,
    DeploymentStatus,
    ReplicaID,
    RequestProtocol,
)
=======
from ray.serve._private.common import DeploymentID, DeploymentStatus, RequestProtocol
>>>>>>> fc348904
from ray.serve._private.constants import SERVE_DEFAULT_APP_NAME, SERVE_NAMESPACE
from ray.serve._private.deployment_state import ALL_REPLICA_STATES, ReplicaState
from ray.serve._private.proxy import DRAINING_MESSAGE
from ray.serve._private.usage import ServeUsageTag
from ray.serve._private.utils import TimerBase
from ray.serve.context import _get_global_client
from ray.serve.generated import serve_pb2, serve_pb2_grpc
from ray.serve.schema import ApplicationStatus

TELEMETRY_ROUTE_PREFIX = "/telemetry"
STORAGE_ACTOR_NAME = "storage"


class MockTimer(TimerBase):
    def __init__(self, start_time: Optional[float] = None):
        self._lock = threading.Lock()
        self.reset(start_time=start_time)

    def reset(self, start_time: Optional[float] = None):
        if start_time is None:
            start_time = time.time()
        self._curr = start_time

    def time(self) -> float:
        return self._curr

    def advance(self, by: float):
        with self._lock:
            self._curr += by

    def realistic_sleep(self, amt: float):
        with self._lock:
            self._curr += amt + 0.001


class MockAsyncTimer:
    def __init__(self, start_time: Optional[float] = 0):
        self.reset(start_time=start_time)
        self._num_sleepers = 0

    def reset(self, start_time: 0):
        self._curr = start_time

    def time(self) -> float:
        return self._curr

    async def sleep(self, amt: float):
        self._num_sleepers += 1
        end = self._curr + amt

        # Give up the event loop
        while self._curr < end:
            await asyncio.sleep(0)

        self._num_sleepers -= 1

    def advance(self, amt: float):
        self._curr += amt

    def num_sleepers(self):
        return self._num_sleepers


class MockKVStore:
    def __init__(self):
        self.store = dict()

    def put(self, key: str, val: Any) -> bool:
        if not isinstance(key, str):
            raise TypeError("key must be a string, got: {}.".format(type(key)))
        self.store[key] = val
        return True

    def get(self, key: str) -> Any:
        if not isinstance(key, str):
            raise TypeError("key must be a string, got: {}.".format(type(key)))
        return self.store.get(key, None)

    def delete(self, key: str) -> bool:
        if not isinstance(key, str):
            raise TypeError("key must be a string, got: {}.".format(type(key)))

        if key in self.store:
            del self.store[key]
            return True

        return False


class MockClusterNodeInfoCache:
    def __init__(self):
        self.alive_node_ids = set()
        self.total_resources_per_node = dict()
        self.available_resources_per_node = dict()
        self.draining_nodes = dict()
        self.node_labels = dict()

    def get_alive_node_ids(self):
        return self.alive_node_ids

    def get_draining_nodes(self):
        return self.draining_nodes

    def get_active_node_ids(self):
        return self.alive_node_ids - set(self.draining_nodes)

    def get_node_az(self, node_id):
        return None

    def get_available_resources_per_node(self):
        return self.available_resources_per_node

    def get_total_resources_per_node(self):
        return self.total_resources_per_node

    def add_node(self, node_id: str, resources: Dict = None, labels: Dict = None):
        self.alive_node_ids.add(node_id)
        self.total_resources_per_node[node_id] = deepcopy(resources) or {}
        self.available_resources_per_node[node_id] = deepcopy(resources) or {}
        self.node_labels[node_id] = labels or {}

    def set_available_resources_per_node(self, node_id: str, resources: Dict):
        self.available_resources_per_node[node_id] = deepcopy(resources)


class FakeRemoteFunction:
    def remote(self):
        pass


class MockActorHandle:
    def __init__(self, **kwargs):
        self._options = kwargs
        self._actor_id = "fake_id"
        self.initialize_and_get_metadata_called = False
        self.is_allocated_called = False

    @property
    def initialize_and_get_metadata(self):
        self.initialize_and_get_metadata_called = True
        # return a mock object so that we can call `remote()` on it.
        return FakeRemoteFunction()

    @property
    def is_allocated(self):
        self.is_allocated_called = True
        return FakeRemoteFunction()


class MockActorClass:
    def __init__(self):
        self._init_args = ()
        self._options = dict()

    def options(self, **kwargs):
        res = copy(self)

        for k, v in kwargs.items():
            res._options[k] = v

        return res

    def remote(self, *args) -> MockActorHandle:
        return MockActorHandle(init_args=args, **self._options)


class MockPlacementGroup:
    def __init__(
        self,
        bundles: List[Dict[str, float]],
        strategy: str = "PACK",
        name: str = "",
        lifetime: Optional[str] = None,
        _soft_target_node_id: Optional[str] = None,
    ):
        self._bundles = bundles
        self._strategy = strategy
        self._name = name
        self._lifetime = lifetime
        self._soft_target_node_id = _soft_target_node_id


class MockDeploymentHandle:
    def __init__(self, deployment_name: str, app_name: str = SERVE_DEFAULT_APP_NAME):
        self._deployment_name = deployment_name
        self._app_name = app_name
        self._protocol = RequestProtocol.UNDEFINED
        self._running_replicas_populated = False

    def options(self, *args, **kwargs):
        return self

    def __eq__(self, dep: Tuple[str]):
        other_deployment_name, other_app_name = dep
        return (
            self._deployment_name == other_deployment_name
            and self._app_name == other_app_name
        )

    def _set_request_protocol(self, protocol: RequestProtocol):
        self._protocol = protocol

    def _get_or_create_router(self):
        pass

    def running_replicas_populated(self) -> bool:
        return self._running_replicas_populated

    def set_running_replicas_populated(self, val: bool):
        self._running_replicas_populated = val


@serve.deployment
class GetPID:
    def __call__(self):
        return os.getpid()


get_pid_entrypoint = GetPID.bind()


def check_ray_stopped():
    try:
        requests.get("http://localhost:52365/api/ray/version")
        return False
    except Exception:
        return True


def check_ray_started():
    return requests.get("http://localhost:52365/api/ray/version").status_code == 200


def check_deployment_status(
    name: str, expected_status: DeploymentStatus, app_name=SERVE_DEFAULT_APP_NAME
) -> bool:
    app_status = serve.status().applications[app_name]
    assert app_status.deployments[name].status == expected_status
    return True


def get_num_alive_replicas(
    deployment_name: str, app_name: str = SERVE_DEFAULT_APP_NAME
) -> int:
    """Get the replicas currently running for the given deployment."""

    dep_id = DeploymentID(name=deployment_name, app_name=app_name)
    actors = state_api.list_actors(
        filters=[
            ("class_name", "=", dep_id.to_replica_actor_class_name()),
            ("state", "=", "ALIVE"),
        ]
    )
    return len(actors)


def check_num_replicas_gte(
    name: str, target: int, app_name: str = SERVE_DEFAULT_APP_NAME
) -> int:
    """Check if num replicas is >= target."""

    assert get_num_alive_replicas(name, app_name) >= target
    return True


def check_num_replicas_eq(
    name: str, target: int, app_name: str = SERVE_DEFAULT_APP_NAME
) -> int:
    """Check if num replicas is == target."""

    assert get_num_alive_replicas(name, app_name) == target
    return True


def check_num_replicas_lte(
    name: str, target: int, app_name: str = SERVE_DEFAULT_APP_NAME
) -> int:
    """Check if num replicas is <= target."""

    assert get_num_alive_replicas(name, app_name) <= target
    return True


def check_apps_running(apps: List):
    status = serve.status()

    for app_name in apps:
        assert status.applications[app_name].status == ApplicationStatus.RUNNING

    return True


def check_replica_counts(
    controller: ActorHandle,
    deployment_id: DeploymentID,
    total: Optional[int] = None,
    by_state: Optional[List[Tuple[ReplicaState, int, Callable]]] = None,
):
    """Uses _dump_replica_states_for_testing to check replica counts.

    Args:
        controller: A handle to the Serve controller.
        deployment_id: The deployment to check replica counts for.
        total: The total number of expected replicas for the deployment.
        by_state: A list of tuples of the form
            (replica state, number of replicas, filter function).
            Used for more fine grained checks.
    """
    replicas = ray.get(
        controller._dump_replica_states_for_testing.remote(deployment_id)
    )

    if total is not None:
        replica_counts = {
            state: len(replicas.get([state]))
            for state in ALL_REPLICA_STATES
            if replicas.get([state])
        }
        assert replicas.count() == total, replica_counts

    if by_state is not None:
        for state, count, check in by_state:
            assert isinstance(state, ReplicaState)
            assert isinstance(count, int) and count >= 0
            if check:
                filtered = {r for r in replicas.get(states=[state]) if check(r)}
                curr_count = len(filtered)
            else:
                curr_count = replicas.count(states=[state])
            msg = f"Expected {count} for state {state} but got {curr_count}."
            assert curr_count == count, msg

    return True


def get_replica_ids(
    deployment_name: str,
    app_name: str = SERVE_DEFAULT_APP_NAME,
    *,
    state: Union[ReplicaState, List[ReplicaState]] = ReplicaState.RUNNING,
) -> List[ReplicaID]:
    client = _get_global_client()
    replica_states = ray.get(
        client._controller._dump_replica_states_for_testing.remote(
            DeploymentID(deployment_name, app_name)
        )
    )

    states = state if isinstance(state, list) else [state]
    return [r.replica_id for r in replica_states.get(states)]


@ray.remote(name=STORAGE_ACTOR_NAME, namespace=SERVE_NAMESPACE, num_cpus=0)
class TelemetryStorage:
    def __init__(self):
        self.reports_received = 0
        self.current_report = dict()

    def store_report(self, report: Dict) -> None:
        self.reports_received += 1
        self.current_report = report

    def get_report(self) -> Dict:
        return self.current_report

    def get_reports_received(self) -> int:
        return self.reports_received


@serve.deployment(ray_actor_options={"num_cpus": 0})
class TelemetryReceiver:
    def __init__(self):
        self.storage = ray.get_actor(name=STORAGE_ACTOR_NAME, namespace=SERVE_NAMESPACE)

    async def __call__(self, request: Request) -> bool:
        report = await request.json()
        ray.get(self.storage.store_report.remote(report))
        return True


receiver_app = TelemetryReceiver.bind()


def start_telemetry_app():
    """Start a telemetry Serve app.

    Ray should be initialized before calling this method.

    NOTE: If you're running the TelemetryReceiver Serve app to check telemetry,
    remember that the receiver itself is counted in the telemetry. E.g. if you
    deploy a Serve app other than the receiver, the number of apps in the
    cluster is 2- not 1– since the receiver is also running.

    Returns a handle to a TelemetryStorage actor. You can use this actor
    to access the latest telemetry reports.
    """

    storage = TelemetryStorage.remote()
    serve.run(receiver_app, name="telemetry", route_prefix=TELEMETRY_ROUTE_PREFIX)
    return storage


def check_telemetry(
    tag: ServeUsageTag, expected: Any, storage_actor_name: str = STORAGE_ACTOR_NAME
):
    storage_handle = ray.get_actor(storage_actor_name, namespace=SERVE_NAMESPACE)
    report = ray.get(storage_handle.get_report.remote())
    print(report["extra_usage_tags"])
    assert tag.get_value_from_report(report) == expected
    return True


def ping_grpc_list_applications(channel, app_names, test_draining=False):
    import pytest

    stub = serve_pb2_grpc.RayServeAPIServiceStub(channel)
    request = serve_pb2.ListApplicationsRequest()
    if test_draining:
        with pytest.raises(grpc.RpcError) as exception_info:
            _, _ = stub.ListApplications.with_call(request=request)
        rpc_error = exception_info.value
        assert rpc_error.code() == grpc.StatusCode.UNAVAILABLE
        assert rpc_error.details() == DRAINING_MESSAGE
    else:
        response, call = stub.ListApplications.with_call(request=request)
        assert call.code() == grpc.StatusCode.OK
        assert response.application_names == app_names
    return True


def ping_grpc_healthz(channel, test_draining=False):
    import pytest

    stub = serve_pb2_grpc.RayServeAPIServiceStub(channel)
    request = serve_pb2.HealthzRequest()
    if test_draining:
        with pytest.raises(grpc.RpcError) as exception_info:
            _, _ = stub.Healthz.with_call(request=request)
        rpc_error = exception_info.value
        assert rpc_error.code() == grpc.StatusCode.UNAVAILABLE
        assert rpc_error.details() == DRAINING_MESSAGE
    else:
        response, call = stub.Healthz.with_call(request=request)
        assert call.code() == grpc.StatusCode.OK
        assert response.message == "success"


def ping_grpc_call_method(channel, app_name, test_not_found=False):
    import pytest

    stub = serve_pb2_grpc.UserDefinedServiceStub(channel)
    request = serve_pb2.UserDefinedMessage(name="foo", num=30, foo="bar")
    metadata = (("application", app_name),)
    if test_not_found:
        with pytest.raises(grpc.RpcError) as exception_info:
            _, _ = stub.__call__.with_call(request=request, metadata=metadata)
        rpc_error = exception_info.value
        assert rpc_error.code() == grpc.StatusCode.NOT_FOUND, rpc_error.code()
        assert f"Application '{app_name}' not found." in rpc_error.details()
    else:
        response, call = stub.__call__.with_call(request=request, metadata=metadata)
        assert call.code() == grpc.StatusCode.OK, call.code()
        assert response.greeting == "Hello foo from bar", response.greeting


def ping_grpc_another_method(channel, app_name):
    stub = serve_pb2_grpc.UserDefinedServiceStub(channel)
    request = serve_pb2.UserDefinedMessage(name="foo", num=30, foo="bar")
    metadata = (("application", app_name),)
    response = stub.Method1(request=request, metadata=metadata)
    assert response.greeting == "Hello foo from method1"


def ping_grpc_model_multiplexing(channel, app_name):
    stub = serve_pb2_grpc.UserDefinedServiceStub(channel)
    request = serve_pb2.UserDefinedMessage(name="foo", num=30, foo="bar")
    multiplexed_model_id = "999"
    metadata = (
        ("application", app_name),
        ("multiplexed_model_id", multiplexed_model_id),
    )
    response = stub.Method2(request=request, metadata=metadata)
    assert (
        response.greeting
        == f"Method2 called model, loading model: {multiplexed_model_id}"
    )


def ping_grpc_streaming(channel, app_name):
    stub = serve_pb2_grpc.UserDefinedServiceStub(channel)
    request = serve_pb2.UserDefinedMessage(name="foo", num=30, foo="bar")
    metadata = (("application", app_name),)
    responses = stub.Streaming(request=request, metadata=metadata)
    for idx, response in enumerate(responses):
        assert response.greeting == f"{idx}: Hello foo from bar"


def ping_fruit_stand(channel, app_name):
    stub = serve_pb2_grpc.FruitServiceStub(channel)
    request = serve_pb2.FruitAmounts(orange=4, apple=8)
    metadata = (("application", app_name),)
    response = stub.FruitStand(request=request, metadata=metadata)
    assert response.costs == 32


async def send_signal_on_cancellation(signal_actor: ActorHandle):
    try:
        await asyncio.sleep(100000)
    except asyncio.CancelledError:
        # Clear the context var to avoid Ray recursively cancelling this method call.
        ray._raylet.async_task_id.set(None)
        await signal_actor.send.remote()


class FakeGrpcContext:
    def __init__(self):
        self._auth_context = {"key": "value"}
        self._invocation_metadata = [("key", "value")]
        self._peer = "peer"
        self._peer_identities = b"peer_identities"
        self._peer_identity_key = "peer_identity_key"
        self._code = None
        self._details = None
        self._trailing_metadata = []
        self._invocation_metadata = []

    def auth_context(self):
        return self._auth_context

    def code(self):
        return self._code

    def details(self):
        return self._details

    def peer(self):
        return self._peer

    def peer_identities(self):
        return self._peer_identities

    def peer_identity_key(self):
        return self._peer_identity_key

    def trailing_metadata(self):
        return self._trailing_metadata

    def set_code(self, code):
        self._code = code

    def set_details(self, details):
        self._details = details

    def set_trailing_metadata(self, trailing_metadata):
        self._trailing_metadata = trailing_metadata

    def invocation_metadata(self):
        return self._invocation_metadata


class FakeGauge:
    def __init__(self, name: str = None, tag_keys: Tuple[str] = None):
        self.name = name
        self.values = dict()

        self.tags = tag_keys or ()
        self.default_tags = dict()

    def set_default_tags(self, tags: Dict[str, str]):
        for key, tag in tags.items():
            assert key in self.tags
            self.default_tags[key] = tag

    def set(self, value: Union[int, float], tags: Dict[str, str] = None):
        merged_tags = self.default_tags.copy()
        merged_tags.update(tags or {})
        assert set(merged_tags.keys()) == set(self.tags)

        d = self.values
        for tag in self.tags[:-1]:
            tag_value = merged_tags[tag]
            if tag_value not in d:
                d[tag_value] = dict()
            d = d[tag_value]

        d[merged_tags[self.tags[-1]]] = value

    def get_value(self, tags: Dict[str, str]):
        value = self.values
        for tag in self.tags:
            tag_value = tags[tag]
            value = value.get(tag_value)
            if value is None:
                return

        return value


class FakeCounter:
    def __init__(self, name: str = None, tag_keys: Tuple[str] = None):
        self.name = name
        self.counts = dict()

        self.tags = tag_keys or ()
        self.default_tags = dict()

    def set_default_tags(self, tags: Dict[str, str]):
        for key, tag in tags.items():
            assert key in self.tags
            self.default_tags[key] = tag

    def inc(self, value: Union[int, float] = 1.0, tags: Dict[str, str] = None):
        merged_tags = self.default_tags.copy()
        merged_tags.update(tags or {})
        assert set(merged_tags.keys()) == set(self.tags)

        d = self.counts
        for tag in self.tags[:-1]:
            tag_value = merged_tags[tag]
            if tag_value not in d:
                d[tag_value] = dict()
            d = d[tag_value]

        key = merged_tags[self.tags[-1]]
        d[key] = d.get(key, 0) + value

    def get_count(self, tags: Dict[str, str]) -> int:
        value = self.counts
        for tag in self.tags:
            tag_value = tags[tag]
            value = value.get(tag_value)
            if value is None:
                return

        return value

    def get_tags(self):
        return self.tags


@ray.remote
def get_node_id():
    return ray.get_runtime_context().get_node_id()


def check_num_alive_nodes(target: int):
    alive_nodes = [node for node in ray.nodes() if node["Alive"]]
    assert len(alive_nodes) == target
    return True


def get_deployment_details(
    deployment_name: str,
    app_name: str = SERVE_DEFAULT_APP_NAME,
    _client: ServeControllerClient = None,
):
    client = _client or _get_global_client()
    details = client.get_serve_details()
    return details["applications"][app_name]["deployments"][deployment_name]


@ray.remote
class Counter:
    def __init__(self, target: int):
        self.count = 0
        self.target = target
        self.ready_event = asyncio.Event()

    def inc(self):
        self.count += 1
        if self.count == self.target:
            self.ready_event.set()

    async def wait(self):
        await self.ready_event.wait()


def tlog(s: str, level: str = "INFO"):
    """Convenient logging method for testing."""

    now = datetime.datetime.now().strftime("%H:%M:%S.%f")[:-3]
    print(f"[{level}] {now} {s}")<|MERGE_RESOLUTION|>--- conflicted
+++ resolved
@@ -15,17 +15,7 @@
 from ray import serve
 from ray.actor import ActorHandle
 from ray.serve._private.client import ServeControllerClient
-<<<<<<< HEAD
-from ray.serve._private.common import (
-    ApplicationStatus,
-    DeploymentID,
-    DeploymentStatus,
-    ReplicaID,
-    RequestProtocol,
-)
-=======
 from ray.serve._private.common import DeploymentID, DeploymentStatus, RequestProtocol
->>>>>>> fc348904
 from ray.serve._private.constants import SERVE_DEFAULT_APP_NAME, SERVE_NAMESPACE
 from ray.serve._private.deployment_state import ALL_REPLICA_STATES, ReplicaState
 from ray.serve._private.proxy import DRAINING_MESSAGE
@@ -361,23 +351,6 @@
     return True
 
 
-def get_replica_ids(
-    deployment_name: str,
-    app_name: str = SERVE_DEFAULT_APP_NAME,
-    *,
-    state: Union[ReplicaState, List[ReplicaState]] = ReplicaState.RUNNING,
-) -> List[ReplicaID]:
-    client = _get_global_client()
-    replica_states = ray.get(
-        client._controller._dump_replica_states_for_testing.remote(
-            DeploymentID(deployment_name, app_name)
-        )
-    )
-
-    states = state if isinstance(state, list) else [state]
-    return [r.replica_id for r in replica_states.get(states)]
-
-
 @ray.remote(name=STORAGE_ACTOR_NAME, namespace=SERVE_NAMESPACE, num_cpus=0)
 class TelemetryStorage:
     def __init__(self):
