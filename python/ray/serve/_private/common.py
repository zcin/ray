import json
from enum import Enum
from dataclasses import dataclass, field, asdict
from typing import Any, List, Dict, Optional

import ray
from ray.actor import ActorHandle
from ray.serve.config import DeploymentConfig, ReplicaConfig
from ray.serve.generated.serve_pb2 import (
    DeploymentInfo as DeploymentInfoProto,
    DeploymentStatusInfo as DeploymentStatusInfoProto,
    DeploymentStatus as DeploymentStatusProto,
    DeploymentStatusInfoList as DeploymentStatusInfoListProto,
    ApplicationStatus as ApplicationStatusProto,
    ApplicationStatusInfo as ApplicationStatusInfoProto,
    StatusOverview as StatusOverviewProto,
)
from ray.serve._private.autoscaling_policy import BasicAutoscalingPolicy

EndpointTag = str
ReplicaTag = str
NodeId = str
Duration = float
ApplicationName = str


@dataclass
class EndpointInfo:
    route: str
    app_name: str


# Keep in sync with ServeReplicaState in dashboard/client/src/type/serve.ts
class ReplicaState(str, Enum):
    STARTING = "STARTING"
    UPDATING = "UPDATING"
    RECOVERING = "RECOVERING"
    RUNNING = "RUNNING"
    STOPPING = "STOPPING"


class ApplicationStatus(str, Enum):
    NOT_STARTED = "NOT_STARTED"
    DEPLOYING = "DEPLOYING"
    DEPLOY_FAILED = "DEPLOY_FAILED"
    RUNNING = "RUNNING"
    ERRORED = "ERRORED"
    DELETING = "DELETING"


@dataclass(eq=True)
class ApplicationStatusInfo:
    status: ApplicationStatus
    message: str = ""
    deployment_timestamp: float = 0

    def debug_string(self):
        return json.dumps(asdict(self), indent=4)

    def to_proto(self):
        return ApplicationStatusInfoProto(
            status=f"APPLICATION_STATUS_{self.status}",
            message=self.message,
            deployment_timestamp=self.deployment_timestamp,
        )

    @classmethod
    def from_proto(cls, proto: ApplicationStatusInfoProto):
        status = ApplicationStatusProto.Name(proto.status)[len("APPLICATION_STATUS_") :]
        return cls(
            status=ApplicationStatus(status),
            message=proto.message,
            deployment_timestamp=proto.deployment_timestamp,
        )


class DeploymentStatus(str, Enum):
    UPDATING = "UPDATING"
    HEALTHY = "HEALTHY"
    UNHEALTHY = "UNHEALTHY"


@dataclass(eq=True)
class DeploymentStatusInfo:
    name: str
    status: DeploymentStatus
    message: str = ""

    def debug_string(self):
        return json.dumps(asdict(self), indent=4)

    def to_proto(self):
        return DeploymentStatusInfoProto(
            name=self.name,
            status=f"DEPLOYMENT_STATUS_{self.status}",
            message=self.message,
        )

    @classmethod
    def from_proto(cls, proto: DeploymentStatusInfoProto):
        status = DeploymentStatusProto.Name(proto.status)[len("DEPLOYMENT_STATUS_") :]
        return cls(
            name=proto.name,
            status=DeploymentStatus(status),
            message=proto.message,
        )


@dataclass(eq=True)
class StatusOverview:
    app_status: ApplicationStatusInfo
    name: str = ""
    deployment_statuses: List[DeploymentStatusInfo] = field(default_factory=list)

    def debug_string(self):
        return json.dumps(asdict(self), indent=4)

    def get_deployment_status(self, name: str) -> Optional[DeploymentStatusInfo]:
        """Get a deployment's status by name.

        Args:
            name: Deployment's name.

        Return (Optional[DeploymentStatusInfo]): Status with a name matching
            the argument, if one exists. Otherwise, returns None.
        """

        for deployment_status in self.deployment_statuses:
            if name == deployment_status.name:
                return deployment_status

        return None

    def to_proto(self):

        # Create a protobuf for the Serve Application info
        app_status_proto = self.app_status.to_proto()

        # Create protobufs for all individual deployment statuses
        deployment_status_protos = map(
            lambda status: status.to_proto(), self.deployment_statuses
        )

        # Create a protobuf list containing all the deployment status protobufs
        deployment_status_proto_list = DeploymentStatusInfoListProto()
        deployment_status_proto_list.deployment_status_infos.extend(
            deployment_status_protos
        )

        # Return protobuf encapsulating application and deployment protos
        return StatusOverviewProto(
            name=self.name,
            app_status=app_status_proto,
            deployment_statuses=deployment_status_proto_list,
        )

    @classmethod
    def from_proto(cls, proto: StatusOverviewProto) -> "StatusOverview":

        # Recreate Serve Application info
        app_status = ApplicationStatusInfo.from_proto(proto.app_status)

        # Recreate deployment statuses
        deployment_statuses = []
        for info_proto in proto.deployment_statuses.deployment_status_infos:
            deployment_statuses.append(DeploymentStatusInfo.from_proto(info_proto))

        # Recreate StatusInfo
        return cls(
            app_status=app_status,
            deployment_statuses=deployment_statuses,
            name=proto.name,
        )


HEALTH_CHECK_CONCURRENCY_GROUP = "health_check"
REPLICA_DEFAULT_ACTOR_OPTIONS = {
    "concurrency_groups": {HEALTH_CHECK_CONCURRENCY_GROUP: 1}
}


class DeploymentInfo:
    def __init__(
        self,
        deployment_config: DeploymentConfig,
        replica_config: ReplicaConfig,
        start_time_ms: int,
        deployer_job_id: str,
        route_prefix: str = None,
        app_name: str = None,
        actor_name: Optional[str] = None,
        version: Optional[str] = None,
        end_time_ms: Optional[int] = None,
<<<<<<< HEAD
        # autoscaling_policy: Optional[AutoscalingPolicy] = None,
=======
>>>>>>> d87a2513
        is_driver_deployment: Optional[bool] = False,
        app_name: Optional[str] = None,
        route_prefix: str = None,
    ):
        self.app_name = app_name
        self.route_prefix = route_prefix
        self.deployment_config = deployment_config
        self.replica_config = replica_config
        # The time when .deploy() was first called for this deployment.
        self.start_time_ms = start_time_ms
        self.actor_name = actor_name
        self.version = version
        self.deployer_job_id = deployer_job_id
        # The time when this deployment was deleted.
        self.end_time_ms = end_time_ms
<<<<<<< HEAD
        # self.autoscaling_policy = autoscaling_policy
=======
>>>>>>> d87a2513

        # ephermal state
        self._cached_actor_def = None

        self.is_driver_deployment = is_driver_deployment

        self.app_name = app_name
        self.route_prefix = route_prefix
        if deployment_config.autoscaling_config is not None:
            self.autoscaling_policy = BasicAutoscalingPolicy(
                deployment_config.autoscaling_config
            )
        else:
            self.autoscaling_policy = None
        # Num replicas decided by the autoscaling policy. This is mutually exclusive
        # from deployment_config.num_replicas. This value is updated through
        # set_autoscaled_num_replicas()
        self.autoscaled_num_replicas = None

    def __getstate__(self) -> Dict[Any, Any]:
        clean_dict = self.__dict__.copy()
        del clean_dict["_cached_actor_def"]
        return clean_dict

    def __setstate__(self, d: Dict[Any, Any]) -> None:
        self.__dict__ = d
        self._cached_actor_def = None

    def set_autoscaled_num_replicas(self, autoscaled_num_replicas):
        self.autoscaled_num_replicas = autoscaled_num_replicas

    @property
    def actor_def(self):
        # Delayed import as replica depends on this file.
        from ray.serve._private.replica import create_replica_wrapper

        if self._cached_actor_def is None:
            assert self.actor_name is not None

            self._cached_actor_def = ray.remote(**REPLICA_DEFAULT_ACTOR_OPTIONS)(
                create_replica_wrapper(self.actor_name)
            )

        return self._cached_actor_def

    @classmethod
    def from_proto(cls, proto: DeploymentInfoProto):
        deployment_config = (
            DeploymentConfig.from_proto(proto.deployment_config)
            if proto.deployment_config
            else None
        )
        data = {
            "deployment_config": deployment_config,
            "replica_config": ReplicaConfig.from_proto(
                proto.replica_config,
                deployment_config.needs_pickle() if deployment_config else True,
            ),
            "start_time_ms": proto.start_time_ms,
            "actor_name": proto.actor_name if proto.actor_name != "" else None,
            "version": proto.version if proto.version != "" else None,
            "end_time_ms": proto.end_time_ms if proto.end_time_ms != 0 else None,
            "deployer_job_id": ray.get_runtime_context().get_job_id(),
            "app_name": proto.app_name,
        }

        return cls(**data)

    def to_proto(self):
        data = {
            "start_time_ms": self.start_time_ms,
            "actor_name": self.actor_name,
            "version": self.version,
            "end_time_ms": self.end_time_ms,
            "app_name": self.app_name,
        }
        if self.deployment_config:
            data["deployment_config"] = self.deployment_config.to_proto()
        if self.replica_config:
            data["replica_config"] = self.replica_config.to_proto()
        return DeploymentInfoProto(**data)


@dataclass
class ReplicaName:
    deployment_tag: str
    replica_suffix: str
    replica_tag: ReplicaTag = ""
    delimiter: str = "#"
    prefix: str = "SERVE_REPLICA::"

    def __init__(self, deployment_tag: str, replica_suffix: str):
        self.deployment_tag = deployment_tag
        self.replica_suffix = replica_suffix
        self.replica_tag = f"{deployment_tag}{self.delimiter}{replica_suffix}"

    @staticmethod
    def is_replica_name(actor_name: str) -> bool:
        return actor_name.startswith(ReplicaName.prefix)

    @classmethod
    def from_str(cls, actor_name):
        assert ReplicaName.is_replica_name(actor_name)
        # TODO(simon): this currently conforms the tag and suffix logic. We
        # can try to keep the internal name always hard coded with the prefix.
        replica_name = actor_name.replace(cls.prefix, "")
        parsed = replica_name.split(cls.delimiter)
        assert len(parsed) == 2, (
            f"Given replica name {replica_name} didn't match pattern, please "
            f"ensure it has exactly two fields with delimiter {cls.delimiter}"
        )
        return cls(deployment_tag=parsed[0], replica_suffix=parsed[1])

    def __str__(self):
        return self.replica_tag


@dataclass(frozen=True)
class RunningReplicaInfo:
    deployment_name: str
    replica_tag: ReplicaTag
    actor_handle: ActorHandle
    max_concurrent_queries: int
    is_cross_language: bool = False

    def __post_init__(self):
        # Set hash value when object is constructed.
        # We use _actor_id to hash the ActorHandle object
        # instead of actor_handle itself to make sure
        # it is consistently same actor handle between different
        # object ids.

        hash_val = hash(
            " ".join(
                [
                    self.deployment_name,
                    self.replica_tag,
                    str(self.actor_handle._actor_id),
                    str(self.max_concurrent_queries),
                    str(self.is_cross_language),
                ]
            )
        )

        # RunningReplicaInfo class set frozen=True, this is the hacky way to set
        # new attribute for the class.
        object.__setattr__(self, "_hash", hash_val)

    def __hash__(self):
        return self._hash

    def __eq__(self, other):
        return all(
            [
                isinstance(other, RunningReplicaInfo),
                self._hash == other._hash,
            ]
        )


class ServeDeployMode(str, Enum):
    UNSET = "UNSET"
    SINGLE_APP = "SINGLE_APP"
    MULTI_APP = "MULTI_APP"<|MERGE_RESOLUTION|>--- conflicted
+++ resolved
@@ -44,7 +44,7 @@
     DEPLOYING = "DEPLOYING"
     DEPLOY_FAILED = "DEPLOY_FAILED"
     RUNNING = "RUNNING"
-    ERRORED = "ERRORED"
+    UNHEALTHY = "UNHEALTHY"
     DELETING = "DELETING"
 
 
@@ -186,21 +186,13 @@
         replica_config: ReplicaConfig,
         start_time_ms: int,
         deployer_job_id: str,
-        route_prefix: str = None,
-        app_name: str = None,
         actor_name: Optional[str] = None,
         version: Optional[str] = None,
         end_time_ms: Optional[int] = None,
-<<<<<<< HEAD
-        # autoscaling_policy: Optional[AutoscalingPolicy] = None,
-=======
->>>>>>> d87a2513
         is_driver_deployment: Optional[bool] = False,
         app_name: Optional[str] = None,
         route_prefix: str = None,
     ):
-        self.app_name = app_name
-        self.route_prefix = route_prefix
         self.deployment_config = deployment_config
         self.replica_config = replica_config
         # The time when .deploy() was first called for this deployment.
@@ -210,10 +202,6 @@
         self.deployer_job_id = deployer_job_id
         # The time when this deployment was deleted.
         self.end_time_ms = end_time_ms
-<<<<<<< HEAD
-        # self.autoscaling_policy = autoscaling_policy
-=======
->>>>>>> d87a2513
 
         # ephermal state
         self._cached_actor_def = None
