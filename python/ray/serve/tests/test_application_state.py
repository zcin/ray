import sys
import pytest
from typing import List, Tuple, Dict

import ray
from ray._private.test_utils import SignalActor, wait_for_condition
from ray.serve._private.application_state import (
    ApplicationState,
    ApplicationStateManager,
)

from ray.serve.exceptions import RayServeException

from ray.serve._private.common import (
    ApplicationStatus,
    DeploymentConfig,
    DeploymentStatus,
    DeploymentStatusInfo,
    ReplicaConfig,
    DeploymentInfo,
)


class MockEndpointState:
    def update_endpoint(self, endpoint, endpoint_info):
        pass

    def delete_endpoint(self, endpoint):
        pass


class MockKVStore:
    def get(self, *args):
        pass

    def put(self, *args):
        pass


class MockDeploymentStateManager:
    def __init__(self):
        self.deployment_infos: Dict[str, DeploymentInfo] = dict()
        self.deployment_statuses: Dict[str, DeploymentStatusInfo] = dict()

    def deploy(self, deployment_name: str, deployment_info: DeploymentInfo):
        self.deployment_infos[deployment_name] = deployment_info
        if deployment_name not in self.deployment_statuses:
            self.deployment_statuses[deployment_name] = DeploymentStatusInfo(
                name=deployment_name,
                status=DeploymentStatus.UPDATING,
                message="",
            )

    @property
    def deployments(self) -> List[str]:
        return list(self.deployment_infos.keys())

    def set_deployment_unhealthy(self, name: str):
        self.deployment_statuses[name].status = DeploymentStatus.UNHEALTHY

    def set_deployment_healthy(self, name: str):
        self.deployment_statuses[name].status = DeploymentStatus.HEALTHY

    def set_deployment_updating(self, name: str):
        self.deployment_statuses[name].status = DeploymentStatus.UPDATING

    def get_deployment_statuses(self, deployment_names: List[str]):
        return [self.deployment_statuses[name] for name in deployment_names]

    def get_deployment(self, deployment_name: str) -> DeploymentInfo:
        if deployment_name in self.deployment_statuses:
            # Return dummy deployment info object
            return DeploymentInfo(
                deployment_config=DeploymentConfig(num_replicas=1, user_config={}),
                replica_config=ReplicaConfig.create(lambda x: x),
                start_time_ms=0,
                deployer_job_id="",
            )

    def get_deployments_in_application(self, app_name: str):
        return [
            name
            for name, info in self.deployment_infos.items()
            if info.app_name == app_name
        ]

    def delete_deployment(self, deployment_name: str):
        pass

    def set_deployment_deleted(self, name: str):
        del self.deployment_infos[name]
        del self.deployment_statuses[name]


@pytest.fixture
def mocked_application_state_manager() -> Tuple[
    ApplicationStateManager, MockDeploymentStateManager
]:
    deployment_state_manager = MockDeploymentStateManager()

    application_state_manager = ApplicationStateManager(
        deployment_state_manager, MockEndpointState(), MockKVStore()
    )
    yield application_state_manager, deployment_state_manager


def deployment_params(name: str, route_prefix: str = None):
    return {
        "name": name,
        "deployment_config_proto_bytes": DeploymentConfig(
            num_replicas=1, user_config={}
        ).to_proto_bytes(),
        "replica_config_proto_bytes": ReplicaConfig.create(
            lambda x: x
        ).to_proto_bytes(),
        "deployer_job_id": "random",
        "route_prefix": route_prefix,
        "docs_path": None,
        "is_driver_deployment": False,
    }


@pytest.fixture
def mocked_application_state() -> Tuple[ApplicationState, MockDeploymentStateManager]:
    deployment_state_manager = MockDeploymentStateManager()

    application_state = ApplicationState(
        "test_app",
        deployment_state_manager,
        MockEndpointState(),
        lambda *args, **kwargs: None,
    )
    yield application_state, deployment_state_manager


def test_deploy_app(mocked_application_state):
    """Test DEPLOYING status"""
    app_state, _ = mocked_application_state
    app_state.apply_deployment_args([deployment_params("d1")])

    app_status = app_state.get_application_status_info()
    assert app_status.status == ApplicationStatus.DEPLOYING
    assert app_status.deployment_timestamp > 0


def test_delete_app(mocked_application_state):
    """Test DELETING status"""
    app_state, _ = mocked_application_state
    app_state.apply_deployment_args([deployment_params("d1")])
    app_state.delete()
    assert app_state.status == ApplicationStatus.DELETING


def test_create_app(mocked_application_state_manager):
    """Test object ref based deploy and set DEPLOYING"""
    app_state_manager, _ = mocked_application_state_manager
    app_state_manager.create_application_state("test_app", ray.ObjectRef.nil())
    assert app_state_manager.get_app_status("test_app") == ApplicationStatus.DEPLOYING


def test_app_running(mocked_application_state):
    """Test DEPLOYING -> RUNNING"""
    app_state, deployment_state_manager = mocked_application_state
    assert app_state.status == ApplicationStatus.NOT_STARTED
    # Immediately after apply_deployment_args() returns, status should be DEPLOYING
    app_state.apply_deployment_args([deployment_params("a"), deployment_params("b")])
    assert app_state.status == ApplicationStatus.DEPLOYING

    # Before deployments are healthy, status should remain DEPLOYING
    app_state.update()
    assert app_state.status == ApplicationStatus.DEPLOYING

    # One deployment healthy
    deployment_state_manager.set_deployment_healthy("a")
    app_state.update()
    assert app_state.status == ApplicationStatus.DEPLOYING

    # Both deployments healthy
    deployment_state_manager.set_deployment_healthy("b")
    app_state.update()
    assert app_state.status == ApplicationStatus.RUNNING

    # Rerun update, application status should not make difference
    app_state.update()
    assert app_state.status == ApplicationStatus.RUNNING


<<<<<<< HEAD
def test_app_deploy_failed(mocked_application_state):
    """Test DEPLOYING -> DEPLOY_FAILED"""
    app_state, deployment_state_manager = mocked_application_state
    app_state.apply_deployment_args([deployment_params("d1")])
    assert app_state.status == ApplicationStatus.DEPLOYING

    # Before status of deployment changes, app should still be DEPLOYING
    app_state.update()
    assert app_state.status == ApplicationStatus.DEPLOYING

    # Mark deployment unhealthy -> app should be DEPLOY_FAILED
    deployment_state_manager.set_deployment_unhealthy("d1")
    app_state.update()
    assert app_state.status == ApplicationStatus.DEPLOY_FAILED

    # Rerun update, application status should not make difference
    app_state.update()
    assert app_state.status == ApplicationStatus.DEPLOY_FAILED


def test_app_unhealthy(mocked_application_state):
    """something."""
    app_state, deployment_state_manager = mocked_application_state
    app_state.apply_deployment_args([deployment_params("a"), deployment_params("b")])
    assert app_state.status == ApplicationStatus.DEPLOYING

    # Update
    app_state.update()
    assert app_state.status == ApplicationStatus.DEPLOYING
    assert set(app_state.deployments) == {"a", "b"}

    # Set running
    deployment_state_manager.set_deployment_healthy("a")
    deployment_state_manager.set_deployment_healthy("b")
    app_state.update()
    assert app_state.status == ApplicationStatus.RUNNING

    # If a deployment becomes unhealthy, application should become unhealthy
    deployment_state_manager.set_deployment_unhealthy("a")
    app_state.update()
    assert app_state.status == ApplicationStatus.UNHEALTHY

    # Rerun update, application status should remain unhealthy
    app_state.update()
    assert app_state.status == ApplicationStatus.UNHEALTHY
=======
def test_update_app_deploy_failed(mocked_application_state_manager):
    """Test DEPLOYING -> DEPLOY_FAILED -> DEPLOYING -> RUNNING"""
    app_state_manager, deployment_state_manager = mocked_application_state_manager
    app_state_manager.deploy_application("test_app", [{"name": "d1"}])
    # Simulate controller
    deployment_state_manager.deploy("d1", None)

    app_status = app_state_manager.get_app_status("test_app")
    assert app_status.status == ApplicationStatus.DEPLOYING
    deployment_state_manager.set_deployment_statuses_unhealthy("d1")
    app_state_manager.update()
    app_status = app_state_manager.get_app_status("test_app")
    assert app_status.status == ApplicationStatus.DEPLOY_FAILED
    # rerun update, application status should not make difference
    deploy_failed_msg = app_status.message
    assert len(deploy_failed_msg) != 0
    app_state_manager.update()
    assert app_status.status == ApplicationStatus.DEPLOY_FAILED
    assert app_status.message == deploy_failed_msg

    app_state_manager.deploy_application("test_app", [{"name": "d1"}, {"name": "d2"}])
    # Simulate controller
    deployment_state_manager.deploy("d1", None)
    deployment_state_manager.deploy("d2", None)

    app_status = app_state_manager.get_app_status("test_app")
    assert app_status.status == ApplicationStatus.DEPLOYING
    assert app_status.message != deploy_failed_msg
    deployment_state_manager.set_deployment_statuses_healthy("d1")
    deployment_state_manager.set_deployment_statuses_healthy("d2")
    app_state_manager.update()
    app_status = app_state_manager.get_app_status("test_app")
    assert app_status.status == ApplicationStatus.RUNNING
    running_msg = app_status.message
    assert running_msg != deploy_failed_msg
    # rerun update, application status should not make difference
    app_state_manager.update()
    assert app_status.status == ApplicationStatus.RUNNING
    assert app_status.message == running_msg
>>>>>>> 74748c33


@pytest.mark.skipif(sys.platform == "win32", reason="Failing on Windows.")
@pytest.mark.parametrize("fail_deploy", [False, True])
def test_config_deploy_app(mocked_application_state_manager, fail_deploy):
    """Test config based deploy
    DEPLOYING -> RUNNING
    DEPLOYING -> DEPLOY_FAILED
    """
    app_state_manager, deployment_state_manager = mocked_application_state_manager
    signal = SignalActor.remote()

    @ray.remote
    def task():
        ray.get(signal.wait.remote())
        if fail_deploy:
            raise Exception("Intentionally failed task.")

    deploy_app_obj_ref = task.remote()

    # Create application state
    app_state_manager.create_application_state("test_app", deploy_app_obj_ref)
    assert app_state_manager.get_app_status("test_app") == ApplicationStatus.DEPLOYING
    # Before object ref is read
    app_state_manager.update()
    assert app_state_manager.get_app_status("test_app") == ApplicationStatus.DEPLOYING

    signal.send.remote()
    # Wait for task to return
    wait_for_condition(lambda: len(ray.wait([deploy_app_obj_ref], timeout=0)[0]))
    if fail_deploy:
        app_state_manager.update()
        assert (
            app_state_manager.get_app_status("test_app")
            == ApplicationStatus.DEPLOY_FAILED
        )
    else:
        app_state_manager.apply_deployment_args(
            "test_app", [deployment_params("a"), deployment_params("b")]
        )
        app_state_manager.update()
        deployment_state_manager.set_deployment_healthy("a")
        deployment_state_manager.set_deployment_healthy("b")
        app_state_manager.update()
        assert app_state_manager.get_app_status("test_app") == ApplicationStatus.RUNNING


def test_redeploy_same_app(mocked_application_state):
    """Test deploying the same app with different deploy_params."""
    app_state, deployment_state_manager = mocked_application_state
    app_state.apply_deployment_args([deployment_params("a"), deployment_params("b")])
    assert app_state.status == ApplicationStatus.DEPLOYING

    # Update
    app_state.update()
    assert app_state.status == ApplicationStatus.DEPLOYING
    assert set(app_state.deployments) == {"a", "b"}

    # Set running
    deployment_state_manager.set_deployment_healthy("a")
    deployment_state_manager.set_deployment_healthy("b")
    app_state.update()
    assert app_state.status == ApplicationStatus.RUNNING

    # Deploy the same app with different deployments
    app_state.apply_deployment_args([deployment_params("b"), deployment_params("c")])
    assert app_state.status == ApplicationStatus.DEPLOYING

    # Update
    app_state.update()
    assert "a" not in app_state.deployments

    # Remove deployment a
    deployment_state_manager.set_deployment_deleted("a")
    app_state.update()
    assert app_state.status == ApplicationStatus.DEPLOYING

    # Move to running
    deployment_state_manager.set_deployment_healthy("b")
    deployment_state_manager.set_deployment_healthy("c")
    app_state.update()
    assert app_state.status == ApplicationStatus.RUNNING


def test_deploy_with_route_prefix_conflict(mocked_application_state_manager):
    """Test that an application fails to deploy with a route prefix conflict."""
    app_state_manager, _ = mocked_application_state_manager

    app_state_manager.apply_deployment_args("app1", [deployment_params("a", "/hi")])
    with pytest.raises(RayServeException):
        app_state_manager.apply_deployment_args("app2", [deployment_params("b", "/hi")])


def test_deploy_with_renamed_app(mocked_application_state_manager):
    """
    Test that an application deploys successfully when there is a route prefix
    conflict with an old app running on the cluster.
    """
    app_state_manager, deployment_state_manager = mocked_application_state_manager

    # deploy app1
    app_state_manager.apply_deployment_args("app1", [deployment_params("a", "/url1")])
    app_state = app_state_manager._application_states["app1"]
    assert app_state_manager.get_app_status("app1") == ApplicationStatus.DEPLOYING

    # Update
    app_state_manager.update()
    assert app_state_manager.get_app_status("app1") == ApplicationStatus.DEPLOYING
    assert set(app_state.deployments) == {"a"}

    # Once its single deployment is healthy, app1 should be running
    deployment_state_manager.set_deployment_healthy("a")
    app_state_manager.update()
    assert app_state_manager.get_app_status("app1") == ApplicationStatus.RUNNING

    # delete app1
    app_state_manager.delete_application("app1")
    assert app_state_manager.get_app_status("app1") == ApplicationStatus.DELETING
    app_state_manager.update()

    # deploy app2
    app_state_manager.apply_deployment_args("app2", [deployment_params("b", "/url1")])
    assert app_state_manager.get_app_status("app2") == ApplicationStatus.DEPLOYING
    app_state_manager.update()

    # app2 deploys before app1 finishes deleting
    deployment_state_manager.set_deployment_healthy("b")
    app_state_manager.update()
    assert app_state_manager.get_app_status("app2") == ApplicationStatus.RUNNING
    assert app_state_manager.get_app_status("app1") == ApplicationStatus.DELETING

    # app1 finally finishes deleting
    deployment_state_manager.set_deployment_deleted("a")
    app_state_manager.update()
    assert app_state_manager.get_app_status("app1") == ApplicationStatus.NOT_STARTED
    assert app_state_manager.get_app_status("app2") == ApplicationStatus.RUNNING


if __name__ == "__main__":
    sys.exit(pytest.main(["-v", "-s", __file__]))<|MERGE_RESOLUTION|>--- conflicted
+++ resolved
@@ -185,7 +185,6 @@
     assert app_state.status == ApplicationStatus.RUNNING
 
 
-<<<<<<< HEAD
 def test_app_deploy_failed(mocked_application_state):
     """Test DEPLOYING -> DEPLOY_FAILED"""
     app_state, deployment_state_manager = mocked_application_state
@@ -205,6 +204,45 @@
     app_state.update()
     assert app_state.status == ApplicationStatus.DEPLOY_FAILED
 
+    # """Test DEPLOYING -> DEPLOY_FAILED -> DEPLOYING -> RUNNING"""
+    # app_state_manager, deployment_state_manager = mocked_application_state_manager
+    # app_state_manager.deploy_application("test_app", [{"name": "d1"}])
+    # # Simulate controller
+    # deployment_state_manager.deploy("d1", None)
+
+    # app_status = app_state_manager.get_app_status("test_app")
+    # assert app_status.status == ApplicationStatus.DEPLOYING
+    # deployment_state_manager.set_deployment_statuses_unhealthy("d1")
+    # app_state_manager.update()
+    # app_status = app_state_manager.get_app_status("test_app")
+    # assert app_status.status == ApplicationStatus.DEPLOY_FAILED
+    # # rerun update, application status should not make difference
+    # deploy_failed_msg = app_status.message
+    # assert len(deploy_failed_msg) != 0
+    # app_state_manager.update()
+    # assert app_status.status == ApplicationStatus.DEPLOY_FAILED
+    # assert app_status.message == deploy_failed_msg
+
+    # app_state_manager.deploy_application("test_app", [{"name": "d1"}, {"name": "d2"}])
+    # # Simulate controller
+    # deployment_state_manager.deploy("d1", None)
+    # deployment_state_manager.deploy("d2", None)
+
+    # app_status = app_state_manager.get_app_status("test_app")
+    # assert app_status.status == ApplicationStatus.DEPLOYING
+    # assert app_status.message != deploy_failed_msg
+    # deployment_state_manager.set_deployment_statuses_healthy("d1")
+    # deployment_state_manager.set_deployment_statuses_healthy("d2")
+    # app_state_manager.update()
+    # app_status = app_state_manager.get_app_status("test_app")
+    # assert app_status.status == ApplicationStatus.RUNNING
+    # running_msg = app_status.message
+    # assert running_msg != deploy_failed_msg
+    # # rerun update, application status should not make difference
+    # app_state_manager.update()
+    # assert app_status.status == ApplicationStatus.RUNNING
+    # assert app_status.message == running_msg
+
 
 def test_app_unhealthy(mocked_application_state):
     """something."""
@@ -231,47 +269,6 @@
     # Rerun update, application status should remain unhealthy
     app_state.update()
     assert app_state.status == ApplicationStatus.UNHEALTHY
-=======
-def test_update_app_deploy_failed(mocked_application_state_manager):
-    """Test DEPLOYING -> DEPLOY_FAILED -> DEPLOYING -> RUNNING"""
-    app_state_manager, deployment_state_manager = mocked_application_state_manager
-    app_state_manager.deploy_application("test_app", [{"name": "d1"}])
-    # Simulate controller
-    deployment_state_manager.deploy("d1", None)
-
-    app_status = app_state_manager.get_app_status("test_app")
-    assert app_status.status == ApplicationStatus.DEPLOYING
-    deployment_state_manager.set_deployment_statuses_unhealthy("d1")
-    app_state_manager.update()
-    app_status = app_state_manager.get_app_status("test_app")
-    assert app_status.status == ApplicationStatus.DEPLOY_FAILED
-    # rerun update, application status should not make difference
-    deploy_failed_msg = app_status.message
-    assert len(deploy_failed_msg) != 0
-    app_state_manager.update()
-    assert app_status.status == ApplicationStatus.DEPLOY_FAILED
-    assert app_status.message == deploy_failed_msg
-
-    app_state_manager.deploy_application("test_app", [{"name": "d1"}, {"name": "d2"}])
-    # Simulate controller
-    deployment_state_manager.deploy("d1", None)
-    deployment_state_manager.deploy("d2", None)
-
-    app_status = app_state_manager.get_app_status("test_app")
-    assert app_status.status == ApplicationStatus.DEPLOYING
-    assert app_status.message != deploy_failed_msg
-    deployment_state_manager.set_deployment_statuses_healthy("d1")
-    deployment_state_manager.set_deployment_statuses_healthy("d2")
-    app_state_manager.update()
-    app_status = app_state_manager.get_app_status("test_app")
-    assert app_status.status == ApplicationStatus.RUNNING
-    running_msg = app_status.message
-    assert running_msg != deploy_failed_msg
-    # rerun update, application status should not make difference
-    app_state_manager.update()
-    assert app_status.status == ApplicationStatus.RUNNING
-    assert app_status.message == running_msg
->>>>>>> 74748c33
 
 
 @pytest.mark.skipif(sys.platform == "win32", reason="Failing on Windows.")
