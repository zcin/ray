// Copyright 2021 The Ray Authors.
//
// Licensed under the Apache License, Version 2.0 (the "License");
// you may not use this file except in compliance with the License.
// You may obtain a copy of the License at
//
//  http://www.apache.org/licenses/LICENSE-2.0
//
// Unless required by applicable law or agreed to in writing, software
// distributed under the License is distributed on an "AS IS" BASIS,
// WITHOUT WARRANTIES OR CONDITIONS OF ANY KIND, either express or implied.
// See the License for the specific language governing permissions and
// limitations under the License.

namespace ray {
namespace raylet {

class MockNodeManagerConfig : public NodeManagerConfig {
 public:
};

}  // namespace raylet
}  // namespace ray

namespace ray {
namespace raylet {

class MockHeartbeatSender : public HeartbeatSender {
 public:
};

}  // namespace raylet
}  // namespace ray

namespace ray {
namespace raylet {

class MockNodeManager : public NodeManager {
 public:
  MOCK_METHOD(void,
              HandleUpdateResourceUsage,
              (const rpc::UpdateResourceUsageRequest &request,
               rpc::UpdateResourceUsageReply *reply,
               rpc::SendReplyCallback send_reply_callback),
              (override));
  MOCK_METHOD(void,
              HandleRequestResourceReport,
              (const rpc::RequestResourceReportRequest &request,
               rpc::RequestResourceReportReply *reply,
               rpc::SendReplyCallback send_reply_callback),
              (override));
  MOCK_METHOD(void,
              HandleGetResourceLoad,
              (const rpc::GetResourceLoadRequest &request,
               rpc::GetResourceLoadReply *reply,
               rpc::SendReplyCallback send_reply_callback),
              (override));
  MOCK_METHOD(void,
              HandlePrepareBundleResources,
              (const rpc::PrepareBundleResourcesRequest &request,
               rpc::PrepareBundleResourcesReply *reply,
               rpc::SendReplyCallback send_reply_callback),
              (override));
  MOCK_METHOD(void,
              HandleCommitBundleResources,
              (const rpc::CommitBundleResourcesRequest &request,
               rpc::CommitBundleResourcesReply *reply,
               rpc::SendReplyCallback send_reply_callback),
              (override));
  MOCK_METHOD(void,
              HandleCancelResourceReserve,
              (const rpc::CancelResourceReserveRequest &request,
               rpc::CancelResourceReserveReply *reply,
               rpc::SendReplyCallback send_reply_callback),
              (override));
  MOCK_METHOD(void,
              HandleRequestWorkerLease,
              (const rpc::RequestWorkerLeaseRequest &request,
               rpc::RequestWorkerLeaseReply *reply,
               rpc::SendReplyCallback send_reply_callback),
              (override));
  MOCK_METHOD(void,
              HandleReportWorkerBacklog,
              (const rpc::ReportWorkerBacklogRequest &request,
               rpc::ReportWorkerBacklogReply *reply,
               rpc::SendReplyCallback send_reply_callback),
              (override));
  MOCK_METHOD(void,
              HandleReturnWorker,
              (const rpc::ReturnWorkerRequest &request,
               rpc::ReturnWorkerReply *reply,
               rpc::SendReplyCallback send_reply_callback),
              (override));
  MOCK_METHOD(void,
              HandleReleaseUnusedWorkers,
              (const rpc::ReleaseUnusedWorkersRequest &request,
               rpc::ReleaseUnusedWorkersReply *reply,
               rpc::SendReplyCallback send_reply_callback),
              (override));
  MOCK_METHOD(void,
              HandleCancelWorkerLease,
              (const rpc::CancelWorkerLeaseRequest &request,
               rpc::CancelWorkerLeaseReply *reply,
               rpc::SendReplyCallback send_reply_callback),
              (override));
  MOCK_METHOD(void,
              HandlePinObjectIDs,
              (const rpc::PinObjectIDsRequest &request,
               rpc::PinObjectIDsReply *reply,
               rpc::SendReplyCallback send_reply_callback),
              (override));
  MOCK_METHOD(void,
              HandleGetNodeStats,
              (const rpc::GetNodeStatsRequest &request,
               rpc::GetNodeStatsReply *reply,
               rpc::SendReplyCallback send_reply_callback),
              (override));
  MOCK_METHOD(void,
              HandleGlobalGC,
              (const rpc::GlobalGCRequest &request,
               rpc::GlobalGCReply *reply,
               rpc::SendReplyCallback send_reply_callback),
              (override));
  MOCK_METHOD(void,
              HandleFormatGlobalMemoryInfo,
              (const rpc::FormatGlobalMemoryInfoRequest &request,
               rpc::FormatGlobalMemoryInfoReply *reply,
               rpc::SendReplyCallback send_reply_callback),
              (override));
  MOCK_METHOD(void,
              HandleRequestObjectSpillage,
              (const rpc::RequestObjectSpillageRequest &request,
               rpc::RequestObjectSpillageReply *reply,
               rpc::SendReplyCallback send_reply_callback),
              (override));
  MOCK_METHOD(void,
              HandleReleaseUnusedBundles,
              (const rpc::ReleaseUnusedBundlesRequest &request,
               rpc::ReleaseUnusedBundlesReply *reply,
               rpc::SendReplyCallback send_reply_callback),
              (override));
  MOCK_METHOD(void,
              HandleGetSystemConfig,
              (const rpc::GetSystemConfigRequest &request,
               rpc::GetSystemConfigReply *reply,
               rpc::SendReplyCallback send_reply_callback),
              (override));
<<<<<<< HEAD
=======
  MOCK_METHOD(void,
              HandleNotifyGCSRestart,
              (const rpc::NotifyGCSRestartRequest &request,
               rpc::NotifyGCSRestartReply *reply,
               rpc::SendReplyCallback send_reply_callback),
              (override));
  MOCK_METHOD(void,
              HandleGetGcsServerAddress,
              (const rpc::GetGcsServerAddressRequest &request,
               rpc::GetGcsServerAddressReply *reply,
               rpc::SendReplyCallback send_reply_callback),
              (override));
>>>>>>> 2e53f481
};

}  // namespace raylet
}  // namespace ray<|MERGE_RESOLUTION|>--- conflicted
+++ resolved
@@ -145,8 +145,6 @@
                rpc::GetSystemConfigReply *reply,
                rpc::SendReplyCallback send_reply_callback),
               (override));
-<<<<<<< HEAD
-=======
   MOCK_METHOD(void,
               HandleNotifyGCSRestart,
               (const rpc::NotifyGCSRestartRequest &request,
@@ -159,7 +157,6 @@
                rpc::GetGcsServerAddressReply *reply,
                rpc::SendReplyCallback send_reply_callback),
               (override));
->>>>>>> 2e53f481
 };
 
 }  // namespace raylet
