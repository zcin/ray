--- conflicted
+++ resolved
@@ -3,11 +3,6 @@
 import io.ray.api.ActorHandle;
 import io.ray.api.ObjectRef;
 import io.ray.api.Ray;
-<<<<<<< HEAD
-import io.ray.serve.api.Serve;
-import io.ray.serve.common.Constants;
-=======
->>>>>>> fcd765ad
 import io.ray.serve.config.DeploymentConfig;
 import io.ray.serve.deployment.DeploymentVersion;
 import io.ray.serve.deployment.DeploymentWrapper;
@@ -43,14 +38,7 @@
   @SuppressWarnings("unused")
   @Test
   public void assignReplicaTest() {
-<<<<<<< HEAD
-    boolean inited = Ray.isInitialized();
-    String previous_namespace = System.getProperty("ray.job.namespace");
-    System.setProperty("ray.job.namespace", Constants.SERVE_NAMESPACE);
-    Ray.init();
-=======
     init();
->>>>>>> fcd765ad
 
     try {
       String controllerName = deploymentName + "_controller";
@@ -99,19 +87,7 @@
 
       Assert.assertEquals((String) resultRef.get(), deploymentName);
     } finally {
-<<<<<<< HEAD
-      if (!inited) {
-        Ray.shutdown();
-      }
-      if (previous_namespace == null) {
-        System.clearProperty("ray.job.namespace");
-      } else {
-        System.setProperty("ray.job.namespace", previous_namespace);
-      }
-      Serve.setInternalReplicaContext(null);
-=======
       shutdown();
->>>>>>> fcd765ad
     }
   }
 }